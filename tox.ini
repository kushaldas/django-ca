--- conflicted
+++ resolved
@@ -6,16 +6,9 @@
 skipsdist = True
 deps = 
     -rrequirements/requirements-tox.txt
-<<<<<<< HEAD
-    django2.2: Django==2.2.17
-    django3.1: Django==3.1.6
-=======
     django2.2: Django==2.2.19
     django3.0: Django==3.0.13
     django3.1: Django==3.1.7
-    cryptography2.8: cryptography==2.8
-    cryptography2.9.2: cryptography==2.9.2
->>>>>>> 045be63a
     cryptography3.0: cryptography==3.0
     cryptography3.1: cryptography==3.1
     cryptography3.2: cryptography==3.2.1
